--- conflicted
+++ resolved
@@ -29,11 +29,7 @@
     fn set_ordered(&self, value: i64);
 }
 
-<<<<<<< HEAD
-#[derive(Copy, Clone)]
-=======
 #[derive(Clone)]
->>>>>>> 5eba440d
 pub(crate) struct UnsafeBufferPosition {
     buffer: AtomicBuffer,
     id: i32,
