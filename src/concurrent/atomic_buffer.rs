--- conflicted
+++ resolved
@@ -3,12 +3,7 @@
 use std::sync::atomic::{fence, AtomicI32, AtomicI64, Ordering};
 
 use crate::utils::bit_utils::{alloc_buffer_aligned, dealloc_buffer_aligned};
-<<<<<<< HEAD
 use crate::utils::types::{Index, I32_SIZE, I64_SIZE};
-=======
-use crate::utils::types::{Index, SZ_I64, SZ_I32};
-use std::io::Read;
->>>>>>> dd16bee6
 
 // Buffer allocated on cache-aligned memory boundaries. This struct owns the memory it is pointing to
 pub struct AlignedBuffer {
@@ -43,13 +38,13 @@
         let mut slice = self.as_slice();
         const TAKE_LIMIT: usize = 4;
         loop {
-            let (mut head, tail) = slice.split_at(TAKE_LIMIT);
+            let (head, tail) = slice.split_at(TAKE_LIMIT);
             if tail.len() > TAKE_LIMIT {
-                f.write_fmt(format_args!("{:?}\n", head));
+                f.write_fmt(format_args!("{:?}\n", head)).ok();
 
                 slice = tail;
             } else {
-                f.write_fmt(format_args!("{:?}", tail));
+                f.write_fmt(format_args!("{:?}", tail)).ok();
                 break;
             }
         }
@@ -74,7 +69,7 @@
         }
     }
 
-    pub fn wrap_slice( slice: &mut [u8]) -> Self {
+    pub fn wrap_slice(slice: &mut [u8]) -> Self {
         AtomicBuffer {
             ptr: slice.as_mut_ptr(),
             len: slice.len() as isize,
@@ -290,7 +285,7 @@
     #[test]
     fn that_buffer_preserves_from_aligned() {
         let buffer = AlignedBuffer::with_capacity(8);
-        let atomic_buffer = AtomicBuffer::from_aligned(&buffer);
+        let _atomic_buffer = AtomicBuffer::from_aligned(&buffer);
         // TODO: assert_eq!(atomic_buffer.as_slice(), buffer.)
     }
 
@@ -345,6 +340,6 @@
         assert_eq!(data.len(), 8);
 
         let x = AtomicBuffer::new(data.as_mut_ptr(), 8);
-        let sub_slice = x.as_sub_slice(7, 2);
+        let _sub_slice = x.as_sub_slice(7, 2);
     }
 }