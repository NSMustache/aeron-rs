--- conflicted
+++ resolved
@@ -3,12 +3,8 @@
 use std::sync::atomic::{fence, AtomicI32, AtomicI64, Ordering};
 
 use crate::utils::bit_utils::{alloc_buffer_aligned, dealloc_buffer_aligned};
-<<<<<<< HEAD
 use crate::utils::types::{Index, SZ_I64};
 use std::io::Read;
-=======
-use crate::utils::types::{Index, SZ_I32, SZ_I64};
->>>>>>> 3a7b01ea
 
 // Buffer allocated on cache-aligned memory boundaries. This struct owns the memory it is pointing to
 pub struct AlignedBuffer {
@@ -85,13 +81,8 @@
     }
 
     #[inline]
-<<<<<<< HEAD
     fn bounds_check(&self, idx: Index, len: isize) {
         assert!((idx + len as Index) <= self.len)
-=======
-    pub fn bounds_check(&self, idx: Index, len: isize) {
-        debug_assert!((idx + len as Index) < self.len)
->>>>>>> 3a7b01ea
     }
 
     #[inline]
