--- conflicted
+++ resolved
@@ -1,13 +1,5 @@
-<<<<<<< HEAD
-#![feature(core_intrinsics)]
-// Please someone give me normal offset_of macro!
-#![feature(const_fn)] // Needed for offset_of! macro
-#![feature(const_raw_ptr_deref)] // Needed for offset_of! macro
-#![feature(const_raw_ptr_to_usize_cast)] // Needed for offset_of! macro
-=======
 // TODO: Eliminate later
 #![allow(dead_code)]
->>>>>>> c5289b7a
 
 pub mod aeron;
 pub mod commands;
