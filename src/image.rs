/*
 * Copyright 2020 UT OVERSEAS INC
 *
 * Licensed under the Apache License, Version 2.0 (the "License");
 * you may not use this file except in compliance with the License.
 * You may obtain a copy of the License at
 *
 * https://www.apache.org/licenses/LICENSE-2.0
 *
 * Unless required by applicable law or agreed to in writing, software
 * distributed under the License is distributed on an "AS IS" BASIS,
 * WITHOUT WARRANTIES OR CONDITIONS OF ANY KIND, either express or implied.
 * See the License for the specific language governing permissions and
 * limitations under the License.
 */

use std::cmp::min;
use std::sync::atomic::{AtomicBool, Ordering};
use std::sync::{Arc, Mutex};

use crate::concurrent::atomic_buffer::AtomicBuffer;
use crate::concurrent::logbuffer::header::Header;
use crate::concurrent::logbuffer::term_reader::{ErrorHandler, FragmentHandler, ReadOutcome};
use crate::concurrent::logbuffer::term_scan::{scan, BlockHandler};
use crate::concurrent::logbuffer::{data_frame_header, frame_descriptor, log_buffer_descriptor, term_reader};
use crate::concurrent::position::{ReadablePosition, UnsafeBufferPosition};
use crate::utils::bit_utils::{align, number_of_trailing_zeroes};
use crate::utils::errors::AeronError;
use crate::utils::log_buffers::LogBuffers;
use crate::utils::types::Index;
<<<<<<< HEAD
use std::sync::Arc;
use std::ffi::CString;
=======
>>>>>>> def58e64

#[derive(Eq, PartialEq)]
pub enum ControlledPollAction {
    /**
     * Abort the current polling operation and do not advance the position for this fragment.
     */
    ABORT = 1,

    /**
     * Break from the current polling operation and commit the position as of the end of the current fragment
     * being handled.
     */
    BREAK,

    /**
     * Continue processing but commit the position as of the end of the current fragment so that
     * flow control is applied to this point.
     */
    COMMIT,

    /**
     * Continue processing taking the same approach as the in fragment_handler_t.
     */
    CONTINUE,
}

/**
 * Callback for handling fragments of data being read from a log.
 *
 * @param buffer containing the data.
 * @param offset at which the data begins.
 * @param length of the data in bytes.
 * @param header representing the meta data for the data.
 * @return The action to be taken with regard to the stream position after the callback.
 */
type ControlledPollFragmentHandler = fn(&AtomicBuffer, Index, Index, Header);

pub struct Image {
    source_identity: CString,
    log_buffers: Arc<LogBuffers>,
    exception_handler: ErrorHandler,
    term_buffers: Vec<AtomicBuffer>,
    subscriber_position: UnsafeBufferPosition,
    header: Header,
    is_closed: AtomicBool,
    is_eos: bool,
    term_length_mask: Index,
    position_bits_to_shift: i32,
    session_id: i32,
    join_position: i64,
    final_position: i64,
    subscription_registration_id: i64,
    correlation_id: i64,
}

enum ImageError {}

impl Image {
    pub(crate) fn create(
        session_id: i32,
        correlation_id: i64,
        subscription_registration_id: i64,
        source_identity: CString,
        subscriber_position: &UnsafeBufferPosition,
        log_buffers: Arc<LogBuffers>,
        exception_handler: ErrorHandler,
    ) -> Image {
        let header = Header::new(
            log_buffer_descriptor::initial_term_id(
                &log_buffers.atomic_buffer(log_buffer_descriptor::LOG_META_DATA_SECTION_INDEX),
            ),
            log_buffers.atomic_buffer(0).capacity(),
        );

        let mut term_buffers: Vec<AtomicBuffer> = Vec::new();

        for i in 0..log_buffer_descriptor::PARTITION_COUNT {
            term_buffers.push(log_buffers.atomic_buffer(i))
        }

        let capacity = term_buffers[0].capacity();

        let join_position = subscriber_position.get();
        let final_position = join_position;

        Self {
            term_buffers,
            header,
            subscriber_position: (*subscriber_position).clone(),
            log_buffers: log_buffers.clone(),
            source_identity,
            is_closed: AtomicBool::new(false),
            exception_handler,
            correlation_id,
            subscription_registration_id,
            session_id,
            final_position,
            join_position,
            term_length_mask: capacity - 1,
            position_bits_to_shift: number_of_trailing_zeroes(capacity),
            is_eos: false,
        }
    }

    fn validate_position(&self, new_position: i64) -> Result<(), AeronError> {
        let current_position = self.subscriber_position.get();
        let limit_position =
            (current_position - (current_position & self.term_length_mask as i64)) + self.term_length_mask as i64 + 1;

        if new_position < current_position || new_position > limit_position {
            return Err(AeronError::IllegalArgumentException(format!(
                "{} new_position out of range {} - {}",
                new_position, current_position, limit_position
            )));
        }

        if 0 != (new_position & (frame_descriptor::FRAME_ALIGNMENT - 1) as i64) {
            return Err(AeronError::IllegalArgumentException(format!(
                "{} new_position not aligned to FRAME_ALIGNMENT",
                new_position
            )));
        }

        Ok(())
    }

    /**
     * Get the length in bytes for each term partition in the log buffer.
     *
     * @return the length in bytes for each term partition in the log buffer.
     */
    pub fn term_buffer_length(&self) -> i32 {
        self.term_buffers[0].capacity() as i32
    }

    /**
     * Number of bits to right shift a position to get a term count for how far the stream has progressed.
     *
     * @return of bits to right shift a position to get a term count for how far the stream has progressed.
     */
    pub fn position_bits_to_shift(&self) -> i32 {
        self.position_bits_to_shift
    }

    /**
     * The sessionId for the steam of messages.
     *
     * @return the sessionId for the steam of messages.
     */
    pub fn session_id(&self) -> i32 {
        self.session_id
    }

    /**
     * The correlationId for identification of the image with the media driver.
     *
     * @return the correlationId for identification of the image with the media driver.
     */
    pub fn correlation_id(&self) -> i64 {
        self.correlation_id
    }

    /**
     * The registrationId for the Subscription of the Image.
     *
     * @return the registrationId for the Subscription of the Image.
     */
    pub fn subscription_registration_id(&self) -> i64 {
        self.subscription_registration_id
    }

    /**
     * The position at which this stream was joined.
     *
     * @return the position at which this stream was joined.
     */
    pub fn join_position(&self) -> i64 {
        self.join_position
    }

    /**
     * The initial term at which the stream started for this session.
     *
     * @return the initial term id.
     */
    pub fn initial_term_id(&self) -> i32 {
        self.header.initial_term_id()
    }

    /**
     * The source identity of the sending publisher as an abstract concept appropriate for the media.
     *
     * @return source identity of the sending publisher as an abstract concept appropriate for the media.
     */
    pub fn source_identity(&self) -> CString {
        self.source_identity.clone()
    }

    /**
     * Has this object been closed and should no longer be used?
     *
     * @return true if it has been closed otherwise false.
     */
    pub fn is_closed(&self) -> bool {
        self.is_closed.load(Ordering::Acquire)
    }

    /**
     * The position this Image has been consumed to by the subscriber.
     *
     * @return the position this Image has been consumed to by the subscriber or CLOSED if closed
     */
    pub fn position(&self) -> i64 {
        if self.is_closed() {
            return self.final_position;
        }

        self.subscriber_position.get()
    }

    /**
     * Get the counter id used to represent the subscriber position.
     *
     * @return the counter id used to represent the subscriber position.
     */
    pub fn subscriber_position_id(&self) -> i32 {
        self.subscriber_position.id()
    }

    /**
     * Set the subscriber position for this Image to indicate where it has been consumed to.
     *
     * @param newPosition for the consumption point.
     */
    pub fn set_position(&self, new_position: i64) -> Result<(), AeronError> {
        if !self.is_closed() {
            self.validate_position(new_position)?;
            self.subscriber_position.set_ordered(new_position);
        }

        Ok(())
    }

    /**
     * Is the current consumed position at the end of the stream?
     *
     * @return true if at the end of the stream or false if not.
     */
    pub fn is_end_of_stream(&self) -> bool {
        if self.is_closed() {
            return self.is_eos;
        }

        self.subscriber_position.get()
            >= log_buffer_descriptor::end_of_stream_position(
                &self
                    .log_buffers
                    .atomic_buffer(log_buffer_descriptor::LOG_META_DATA_SECTION_INDEX),
            )
    }

    /**
     * Poll for new messages in a stream. If new messages are found beyond the last consumed position then they
     * will be delivered via the fragment_handler_t up to a limited number of fragments as specified.
     *
     * @param fragmentHandler to which messages are delivered.
     * @param fragmentLimit   for the number of fragments to be consumed during one polling operation.
     * @return the number of fragments that have been consumed.
     *
     * @see fragment_handler_t
     */
    pub fn poll<T>(&mut self, fragment_handler: FragmentHandler<T>, fragment_limit: i32) -> i32 {
        if !self.is_closed() {
            let position = self.subscriber_position.get();
            let term_offset: Index = (position as Index) & self.term_length_mask;
            let index = log_buffer_descriptor::index_by_position(position, self.position_bits_to_shift);
            assert!(index >= 0 && index < log_buffer_descriptor::PARTITION_COUNT);
            let term_buffer = self.term_buffers[index as usize];
            let read_outcome: ReadOutcome = term_reader::read(
                term_buffer,
                term_offset,
                fragment_handler,
                fragment_limit,
                &mut self.header,
                self.exception_handler,
            );

            let new_position = position + (read_outcome.offset - term_offset) as i64;
            if new_position > position {
                self.subscriber_position.set_ordered(new_position);
            }

            read_outcome.fragments_read
        } else {
            0
        }
    }

    /**
     * Poll for new messages in a stream. If new messages are found beyond the last consumed position then they
     * will be delivered to the controlled_poll_fragment_handler_t up to a limited number of fragments as specified.
     *
     * To assemble messages that span multiple fragments then use ControlledFragmentAssembler.
     *
     * @param fragmentHandler to which message fragments are delivered.
     * @param fragmentLimit   for the number of fragments to be consumed during one polling operation.
     * @return the number of fragments that have been consumed.
     *
     * @see controlled_poll_fragment_handler_t
     */

    pub fn controlled_poll(&mut self, fragment_handler: FragmentHandler<ControlledPollAction>, fragment_limit: i32) -> i32 {
        if !self.is_closed() {
            let mut fragments_read = 0;
            let mut initial_position = self.subscriber_position.get();
            let mut initial_offset: Index = (initial_position as i32) & self.term_length_mask;
            let index = log_buffer_descriptor::index_by_position(initial_position, self.position_bits_to_shift);

            assert!(index >= 0 && index < log_buffer_descriptor::PARTITION_COUNT);

            let term_buffer = self.term_buffers[index as usize];
            let mut resulting_offset: Index = initial_offset;
            let capacity = term_buffer.capacity();

            self.header.set_buffer(term_buffer);

            while fragments_read < fragment_limit && resulting_offset < capacity {
                let length = frame_descriptor::frame_length_volatile(&term_buffer, resulting_offset as Index);
                if length <= 0 {
                    break;
                }

                let frame_offset = resulting_offset;
                let aligned_length = align(length, frame_descriptor::FRAME_ALIGNMENT);
                resulting_offset += aligned_length;

                if frame_descriptor::is_padding_frame(&term_buffer, frame_offset) {
                    continue;
                }

                self.header.set_offset(frame_offset);

                let action = fragment_handler(
                    &term_buffer,
                    frame_offset + data_frame_header::LENGTH,
                    length - data_frame_header::LENGTH,
                    &self.header,
                )
                .unwrap(); //todo unwrap

                // if let Err(err) = action {
                //     self.exception_handler(err)
                // }

                if ControlledPollAction::ABORT == action {
                    resulting_offset -= aligned_length;
                    break;
                }

                fragments_read += 1;

                if ControlledPollAction::BREAK == action {
                    break;
                } else if ControlledPollAction::COMMIT == action {
                    initial_position += (resulting_offset - initial_offset) as i64;
                    initial_offset = resulting_offset;
                    self.subscriber_position.set_ordered(initial_position);
                }
            }

            let resulting_position = initial_position + (resulting_offset - initial_offset) as i64;
            if resulting_position > initial_position {
                self.subscriber_position.set_ordered(resulting_position);
            }

            fragments_read
        } else {
            0
        }
    }

    /**
     * Poll for new messages in a stream. If new messages are found beyond the last consumed position then they
     * will be delivered to the controlled_poll_fragment_handler_t up to a limited number of fragments as specified or
     * the maximum position specified.
     *
     * To assemble messages that span multiple fragments then use ControlledFragmentAssembler.
     *
     * @param fragmentHandler to which message fragments are delivered.
     * @param maxPosition     to consume messages up to.
     * @param fragmentLimit   for the number of fragments to be consumed during one polling operation.
     * @return the number of fragments that have been consumed.
     * @see controlled_poll_fragment_handler_t
     */

    pub fn bounded_controlled_poll<F>(
        &mut self,
        fragment_handler: FragmentHandler<ControlledPollAction>,
        max_position: i64,
        fragment_limit: i32,
    ) -> i32 {
        if !self.is_closed() {
            let mut fragments_read = 0;
            let mut initial_position = self.subscriber_position.get();
            let mut initial_offset: Index = initial_position as Index & self.term_length_mask;
            let index = log_buffer_descriptor::index_by_position(initial_position, self.position_bits_to_shift);
            assert!(index >= 0 && index < log_buffer_descriptor::PARTITION_COUNT);
            let term_buffer = self.term_buffers[index as usize];
            let mut resulting_offset: Index = initial_offset;
            let capacity = term_buffer.capacity();
            let end_offset: Index = min(capacity, ((max_position - initial_position) + initial_offset as i64) as Index);

            self.header.set_buffer(term_buffer);

            while fragments_read < fragment_limit && resulting_offset < end_offset {
                let length = frame_descriptor::frame_length_volatile(&term_buffer, resulting_offset) as Index;
                if length <= 0 {
                    break;
                }

                let frame_offset = resulting_offset;
                let aligned_length = align(length, frame_descriptor::FRAME_ALIGNMENT);
                resulting_offset += aligned_length;

                if frame_descriptor::is_padding_frame(&term_buffer, frame_offset) {
                    continue;
                }

                self.header.set_offset(frame_offset);

                let action = fragment_handler(
                    &term_buffer,
                    frame_offset + data_frame_header::LENGTH,
                    length - data_frame_header::LENGTH,
                    &self.header,
                )
                .unwrap(); //todo

                if ControlledPollAction::ABORT == action {
                    resulting_offset -= aligned_length;
                    break;
                }

                fragments_read += 1;

                if ControlledPollAction::BREAK == action {
                    break;
                } else if ControlledPollAction::COMMIT == action {
                    initial_position += (resulting_offset - initial_offset) as i64;
                    initial_offset = resulting_offset;
                    self.subscriber_position.set_ordered(initial_position);
                }
            }

            let resulting_position = initial_position + (resulting_offset - initial_offset) as i64;
            if resulting_position > initial_position {
                self.subscriber_position.set_ordered(resulting_position);
            }

            fragments_read
        } else {
            0
        }
    }

    /**
     * Peek for new messages in a stream by scanning forward from an initial position. If new messages are found then
     * they will be delivered to the controlled_poll_fragment_handler_t up to a limited position.
     * <p>
     * To assemble messages that span multiple fragments then use ControlledFragmentAssembler. Scans must also
     * start at the beginning of a message so that the assembler is reset.
     *
     * @param initialPosition from which to peek forward.
     * @param fragmentHandler to which message fragments are delivered.
     * @param limitPosition   up to which can be scanned.
     * @return the resulting position after the scan terminates which is a complete message.
     * @see controlled_poll_fragment_handler_t
     */

    pub fn controlled_peek(
        &mut self,
        initial_position: i64,
        fragment_handler: FragmentHandler<ControlledPollAction>,
        limit_position: i64,
    ) -> Result<i64, AeronError> {
        let mut resulting_position = initial_position;

        if !self.is_closed() {
            self.validate_position(initial_position)?;

            let mut initial_offset: Index = initial_position as i32 & self.term_length_mask;
            let mut offset: Index = initial_offset;
            let mut position: i64 = initial_position;
            let index: Index = log_buffer_descriptor::index_by_position(initial_position, self.position_bits_to_shift);
            assert!(index >= 0 && index < log_buffer_descriptor::PARTITION_COUNT);
            let termb_buffer = self.term_buffers[index as usize];
            let capacity: Index = termb_buffer.capacity();

            self.header.set_buffer(termb_buffer); //todo a u sure?

            // try
            //     {
            while position < limit_position && offset < capacity {
                let length = frame_descriptor::frame_length_volatile(&termb_buffer, offset);
                if length <= 0 {
                    break;
                }

                let frame_offset = offset;
                let aligned_length = align(length as Index, frame_descriptor::FRAME_ALIGNMENT);
                offset += aligned_length;

                if frame_descriptor::is_padding_frame(&termb_buffer, frame_offset) {
                    position += (offset - initial_offset) as i64;
                    initial_offset = offset;
                    resulting_position = position;
                    continue;
                }

                self.header.set_offset(frame_offset);

                let action = fragment_handler(
                    &termb_buffer,
                    frame_offset + data_frame_header::LENGTH,
                    length - data_frame_header::LENGTH,
                    &self.header,
                )
                .unwrap(); //todo

                if ControlledPollAction::ABORT == action {
                    break;
                }

                position += (offset - initial_offset) as i64;
                initial_offset = offset;

                if self.header.flags() & frame_descriptor::END_FRAG != 0 {
                    resulting_position = position;
                }

                if ControlledPollAction::BREAK == action {
                    break;
                }
            }

            //     }
            // catch( const std::exception & ex)
            // {
            //     m_exceptionHandler(ex);
            // }
        }

        Ok(resulting_position)
    }

    /**
     * Poll for new messages in a stream. If new messages are found beyond the last consumed position then they
     * will be delivered via the block_handler_t up to a limited number of bytes.
     *
     * A scan will terminate if a padding frame is encountered. If first frame in a scan is padding then a block
     * for the padding is notified. If the padding comes after the first frame in a scan then the scan terminates
     * at the offset the padding frame begins. Padding frames are delivered singularly in a block.
     *
     * Padding frames may be for a greater range than the limit offset but only the header needs to be valid so
     * relevant length of the frame is sizeof DataHeaderDefn.
     *
     * @param blockHandler     to which block is delivered.
     * @param blockLengthLimit up to which a block may be in length.
     * @return the number of bytes that have been consumed.
     *
     * @see block_handler_t
     */

    pub fn block_poll(&self, block_handler: BlockHandler, block_length_limit: Index) -> i32 {
        if !self.is_closed() {
            let position = self.subscriber_position.get();
            let term_offset = position as Index & self.term_length_mask;
            let index = log_buffer_descriptor::index_by_position(position, self.position_bits_to_shift);
            assert!(index >= 0 && index < log_buffer_descriptor::PARTITION_COUNT);
            let term_buffer = self.term_buffers[index as usize];
            let limit_offset: Index = min(term_offset + block_length_limit, term_buffer.capacity());
            let resulting_offset: Index = scan(&term_buffer, term_offset, limit_offset);
            let length: Index = resulting_offset - term_offset;

            if resulting_offset > term_offset {
                let term_id = term_buffer.get::<i32>(term_offset + *data_frame_header::TERM_ID_FIELD_OFFSET);
                block_handler(&term_buffer, term_offset, length, self.session_id, term_id);

                self.subscriber_position.set_ordered(position + length as i64);
            }
            length
        } else {
            0
        }
    }

    pub fn log_buffers(&self) -> Arc<LogBuffers> {
        self.log_buffers.clone()
    }

    /// @cond HIDDEN_SYMBOLS
    pub fn close(&mut self) {
        if !self.is_closed() {
            self.final_position = self.subscriber_position.get_volatile();
            self.is_eos = self.final_position
                >= log_buffer_descriptor::end_of_stream_position(
                    &self
                        .log_buffers
                        .atomic_buffer(log_buffer_descriptor::LOG_META_DATA_SECTION_INDEX),
                );
            self.is_closed.store(true, Ordering::Release)
        }
    }
}

#[derive(Copy, Clone)]
pub struct ImageList {
    // images: Vec<Image>,
    pub(crate) ptr: *mut Image,
    pub length: isize,
}

impl ImageList {
    pub fn image(&mut self, pos: isize) -> &mut Image {
        assert!(pos < self.length);

        unsafe {
            let img = self.ptr.offset(pos);
            &mut *img
        }
    }
}

#[cfg(test)]
mod tests {
    use super::*;
    use crate::utils::memory_mapped_file::MemoryMappedFile;

    #[test]
    fn test_create_new() {
        let unsafe_buffer_position = UnsafeBufferPosition::new(AtomicBuffer::wrap_slice(&mut []), 0);
        MemoryMappedFile::create_new("file", 0, 65536).unwrap();

        let log_buffers = LogBuffers::from_existing("file").unwrap();
        let buffers = Arc::new(log_buffers);

        let _image = Image::create(0, 0, 0, CString::new("hi").unwrap(), &unsafe_buffer_position, buffers, |_err| {});
    }
}<|MERGE_RESOLUTION|>--- conflicted
+++ resolved
@@ -15,8 +15,9 @@
  */
 
 use std::cmp::min;
+use std::ffi::CString;
 use std::sync::atomic::{AtomicBool, Ordering};
-use std::sync::{Arc, Mutex};
+use std::sync::Arc;
 
 use crate::concurrent::atomic_buffer::AtomicBuffer;
 use crate::concurrent::logbuffer::header::Header;
@@ -28,11 +29,6 @@
 use crate::utils::errors::AeronError;
 use crate::utils::log_buffers::LogBuffers;
 use crate::utils::types::Index;
-<<<<<<< HEAD
-use std::sync::Arc;
-use std::ffi::CString;
-=======
->>>>>>> def58e64
 
 #[derive(Eq, PartialEq)]
 pub enum ControlledPollAction {
@@ -679,6 +675,14 @@
         let log_buffers = LogBuffers::from_existing("file").unwrap();
         let buffers = Arc::new(log_buffers);
 
-        let _image = Image::create(0, 0, 0, CString::new("hi").unwrap(), &unsafe_buffer_position, buffers, |_err| {});
+        let _image = Image::create(
+            0,
+            0,
+            0,
+            CString::new("hi").unwrap(),
+            &unsafe_buffer_position,
+            buffers,
+            |_err| {},
+        );
     }
 }