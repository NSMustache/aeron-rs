--- conflicted
+++ resolved
@@ -14,19 +14,13 @@
  * limitations under the License.
  */
 
-<<<<<<< HEAD
 use aeron_rs::cnc_file_descriptor::{self, CNC_FILE, CNC_VERSION};
-=======
-use aeron_rs::cnc_file_descriptor;
-use aeron_rs::cnc_file_descriptor::{CNC_FILE, CNC_VERSION};
->>>>>>> b9676c97
 use aeron_rs::context::Context;
 use aeron_rs::utils::{
     errors::error_log_reader,
     memory_mapped_file::MemoryMappedFile,
     misc::{semantic_version_major, semantic_version_to_string},
 };
-use log::{error, trace};
 
 struct CmdOpts {
     base_path: String,
@@ -53,15 +47,11 @@
     pretty_env_logger::init();
     let settings = parse_cmd_line();
 
-<<<<<<< HEAD
-    let cnc_file = MemoryMappedFile::map_existing(settings.base_path + "/" + CNC_FILE, false).expect("Cannot map file");
-=======
     let cnc_file_name = settings.base_path + "/" + CNC_FILE;
 
     println!("Opening CnC file: {}", cnc_file_name.clone());
 
     let cnc_file = MemoryMappedFile::map_existing(&cnc_file_name, false).expect("Cannot map file");
->>>>>>> b9676c97
     let cnc_version = cnc_file_descriptor::cnc_version_volatile(&cnc_file);
 
     if semantic_version_major(cnc_version) != semantic_version_major(CNC_VERSION) {
