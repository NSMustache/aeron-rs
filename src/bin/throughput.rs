--- conflicted
+++ resolved
@@ -255,11 +255,7 @@
             while publication
                 .lock()
                 .unwrap()
-<<<<<<< HEAD
-                .try_claim(settings.message_length, buffer_claim)
-=======
                 .try_claim(settings.message_length, &mut buffer_claim)
->>>>>>> 570898a1
                 .unwrap()
                 < 0
             {
