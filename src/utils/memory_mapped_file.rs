/*
 * Copyright 2020 UT OVERSEAS INC
 *
 * Licensed under the Apache License, Version 2.0 (the "License");
 * you may not use this file except in compliance with the License.
 * You may obtain a copy of the License at
 *
 * https://www.apache.org/licenses/LICENSE-2.0
 *
 * Unless required by applicable law or agreed to in writing, software
 * distributed under the License is distributed on an "AS IS" BASIS,
 * WITHOUT WARRANTIES OR CONDITIONS OF ANY KIND, either express or implied.
 * See the License for the specific language governing permissions and
 * limitations under the License.
 */

<<<<<<< HEAD
use core::slice;
use std::ffi::OsString;
use std::fs::OpenOptions;
use std::ops::DerefMut;
=======
use std::fs::OpenOptions;
>>>>>>> af5267dd
use std::path::Path;
use std::{fs, io};

use memmap::MmapMut;

use crate::utils::types::Index;
<<<<<<< HEAD
=======
use core::slice;
use std::ffi::OsString;
>>>>>>> af5267dd

#[derive(Debug)]
enum MemMappedFileError {
    IOError(io::Error),
}

#[derive(Debug)]
struct FileHandle {
    mmap: MmapMut,
    file_path: OsString,
}

impl FileHandle {
    fn open<P: AsRef<Path> + Into<OsString>>(filename: P, read_only: bool) -> Result<FileHandle, MemMappedFileError> {
        let file_path: OsString = filename.into();
        let file = OpenOptions::new()
            .read(true)
            .write(!read_only)
            .open(&file_path)
            .map_err(MemMappedFileError::IOError)?;

        unsafe { MmapMut::map_mut(&file) }
            .map_err(MemMappedFileError::IOError)
            .map(move |mmap| Self { mmap, file_path })
    }

    fn create<P: AsRef<Path> + Into<OsString>>(filename: P, size: Index) -> Result<FileHandle, MemMappedFileError> {
        let file_path: OsString = filename.into();
        let file = OpenOptions::new()
            .read(true)
            .write(true)
            .create(true)
            .open(&file_path)
            .map_err(MemMappedFileError::IOError)?;
<<<<<<< HEAD
=======

        file.set_len(size as u64).map_err(MemMappedFileError::IOError)?;
>>>>>>> af5267dd

        unsafe { MmapMut::map_mut(&file) }
            .map_err(MemMappedFileError::IOError)
            .map(move |mmap| Self { mmap, file_path })
    }
}

#[derive(Debug)]
struct MemoryMappedFile {
    ptr: *mut u8,
    fd: FileHandle,
    memory_size: Index,
}

impl MemoryMappedFile {
    fn page_size() -> usize {
        // ::getpagesize() todo whats that?
        0
    }

<<<<<<< HEAD
    fn fill(_fd: FileHandle, _size: usize, _value: *mut u8) -> bool {
        // std::unique_ptr < uint8_t[] > buffer(new uint8_t[m_page_size]);
        // memset(buffer.get(), value, m_page_size);

        // while size >= Self::page_size() {
        //     if (static_cast < size_t > (write(fd.handle, buffer.get(), m_page_size)) != m_page_size)
        //     {
        //         return false;
        //     }
        //
        //     size -= m_page_size;
        // }
        //
        // if size {
        //     if write(fd.handle, buffer.get(), size)) != size
        //     {
        //         return false;
        //     }
        // }
        true
    }

    fn create_new<P: AsRef<Path> + Into<OsString>>(path: P, offset: Index, size: Index) -> Result<Self, MemMappedFileError> {
        let fd = FileHandle::read(path)?;
        // self

        /*     FileHandle fd;
                fd.handle = open(filename, O_RDWR | O_CREAT, 0666);

                if (fd.handle < 0)
                {
                    throw IOException(std::string("failed to create file: ") + filename, SOURCEINFO);
                }

                OnScopeExit tidy([&]()
                {
                    close(fd.handle);
                });

                if (!fill(fd, size, 0))
                {
                    throw IOException(std::string("failed to write to file: ") + filename, SOURCEINFO);
                }
        */
=======
    // fn fill(fd: FileHandle, size: usize, value: *mut u8) -> bool {
    // std::unique_ptr < uint8_t[] > buffer(new uint8_t[m_page_size]);
    // memset(buffer.get(), value, m_page_size);

    // while size >= Self::page_size() {
    //     if (static_cast < size_t > (write(fd.handle, buffer.get(), m_page_size)) != m_page_size)
    //     {
    //         return false;
    //     }
    //
    //     size -= m_page_size;
    // }
    //
    // if size {
    //     if write(fd.handle, buffer.get(), size)) != size
    //     {
    //         return false;
    //     }
    // }
    // true
    // }

    fn create_new<P: AsRef<Path> + Into<OsString>>(path: P, offset: Index, size: Index) -> Result<Self, MemMappedFileError> {
        let fd = FileHandle::create(path, size)?;
        //todo fill
>>>>>>> af5267dd
        Self::from_file_handle(fd, offset, size, false)
    }

    fn from_file_handle(
        mut fd: FileHandle,
        offset: Index,
        mut length: Index,
        _read_only: bool,
    ) -> Result<Self, MemMappedFileError> {
        if 0 == length && 0 == offset {
            let metadata = fs::metadata(&fd.file_path).map_err(MemMappedFileError::IOError)?;

            length = metadata.len() as isize;
        }

<<<<<<< HEAD
        let x1 = fd.mmap.deref_mut();
        let ptr = x1.as_mut_ptr();

        let x = Self {
            ptr,
=======
        let mmf = Self {
            ptr: fd.mmap.as_mut_ptr(),
>>>>>>> af5267dd
            fd,
            memory_size: length,
        };

        Ok(mmf)
    }

    pub fn map_existing<P: AsRef<Path> + Into<OsString>>(
        filename: P,
        read_only: bool,
    ) -> Result<MemoryMappedFile, MemMappedFileError> {
        Self::map_existing_part(filename, 0, 0, read_only)
    }

    pub fn map_existing_part<P: AsRef<Path> + Into<OsString>>(
        filename: P,
        offset: Index,
        size: Index,
        read_only: bool,
    ) -> Result<MemoryMappedFile, MemMappedFileError> {
        let fd = FileHandle::open(filename, read_only)?;

        Self::from_file_handle(fd, offset, size, read_only)
    }

    pub fn memory_mut_ptr(&mut self) -> &mut [u8] {
        unsafe { slice::from_raw_parts_mut(self.ptr, self.memory_size as usize) }
    }

    pub fn memory_ptr(&self) -> &[u8] {
        unsafe { slice::from_raw_parts(self.ptr, self.memory_size as usize) }
    }

    pub fn memory_size(&self) -> Index {
        self.memory_size
    }
}

#[cfg(test)]
mod tests {
<<<<<<< HEAD
    use std::fs::{File, OpenOptions};
    use std::path::PathBuf;

    use super::*;
=======
    use std::io::Write;

    use super::*;
    use crate::utils::memory_mapped_file::MemMappedFileError::IOError;
    use std::fs;
    use std::fs::{File, OpenOptions};
    use std::path::PathBuf;
>>>>>>> af5267dd

    #[test]
    fn test_creating_file() {
        MemoryMappedFile::create_new(Path::new("abc.file"), 0, 128).unwrap();
    }

<<<<<<< HEAD
    fn create_file() -> (File, PathBuf) {
        let tmp_dir = tempfile::tempdir().unwrap();
        let file_path = tmp_dir.path().join("mapped.file");
        let tmp_file = File::create(file_path.clone()).unwrap();
        tmp_file.set_len(10).ok();

        eprintln!("file_path = {:?}", file_path);
        tmp_file.sync_data().ok();
        (tmp_file, file_path)
    }

=======
>>>>>>> af5267dd
    #[test]
    fn test_file_size() {
        let tmp_dir = tempfile::tempdir().unwrap();
        let file_path = tmp_dir.path().join("mapped.file");
        let tmp_file = File::create(file_path.clone()).unwrap();
<<<<<<< HEAD
        tmp_file.set_len(10).ok();
=======
        tmp_file.set_len(10).unwrap();
>>>>>>> af5267dd

        // tmp_file.sync_data();

        let file = MemoryMappedFile::create_new(file_path, 0, 128).unwrap();
        assert_eq!(file.memory_size(), 128)
    }

    #[test]
    fn test_read_write() {
        let tmp_dir = tempfile::tempdir().unwrap();
        let file_path = tmp_dir.path().join("mapped.file");
<<<<<<< HEAD
        eprintln!("file_path = {:?}", file_path);
        let tmp_file = OpenOptions::new()
=======
        let tmp_file = OpenOptions::new()
            .read(true)
>>>>>>> af5267dd
            .write(true)
            .create(true)
<<<<<<< HEAD
            .truncate(true)
=======
>>>>>>> af5267dd
            .open(&file_path)
            .unwrap();

        let size = 10000 as Index;
<<<<<<< HEAD
        tmp_file.set_len(size as u64).ok();
=======
        tmp_file.set_len(size as u64).unwrap();
>>>>>>> af5267dd

        {
            let mut file = MemoryMappedFile::create_new(file_path.clone(), 0, size as isize).unwrap();

            for n in 0..size as usize {
                let to_write = (n & 0xff) as u8;
                file.memory_mut_ptr()[n] = to_write;
            }
        }

<<<<<<< HEAD
        let file = MemoryMappedFile::map_existing_full(file_path, true).unwrap();
=======
        let file = MemoryMappedFile::map_existing(file_path, false).unwrap();
>>>>>>> af5267dd

        for n in 0..size as usize {
            let b = file.memory_ptr();
            let option = *b.get(n).unwrap();
            assert_eq!(option, (n & 0xff) as u8)
        }
    }
}<|MERGE_RESOLUTION|>--- conflicted
+++ resolved
@@ -14,25 +14,15 @@
  * limitations under the License.
  */
 
-<<<<<<< HEAD
 use core::slice;
 use std::ffi::OsString;
 use std::fs::OpenOptions;
-use std::ops::DerefMut;
-=======
-use std::fs::OpenOptions;
->>>>>>> af5267dd
 use std::path::Path;
 use std::{fs, io};
 
 use memmap::MmapMut;
 
 use crate::utils::types::Index;
-<<<<<<< HEAD
-=======
-use core::slice;
-use std::ffi::OsString;
->>>>>>> af5267dd
 
 #[derive(Debug)]
 enum MemMappedFileError {
@@ -67,11 +57,8 @@
             .create(true)
             .open(&file_path)
             .map_err(MemMappedFileError::IOError)?;
-<<<<<<< HEAD
-=======
 
         file.set_len(size as u64).map_err(MemMappedFileError::IOError)?;
->>>>>>> af5267dd
 
         unsafe { MmapMut::map_mut(&file) }
             .map_err(MemMappedFileError::IOError)
@@ -92,52 +79,6 @@
         0
     }
 
-<<<<<<< HEAD
-    fn fill(_fd: FileHandle, _size: usize, _value: *mut u8) -> bool {
-        // std::unique_ptr < uint8_t[] > buffer(new uint8_t[m_page_size]);
-        // memset(buffer.get(), value, m_page_size);
-
-        // while size >= Self::page_size() {
-        //     if (static_cast < size_t > (write(fd.handle, buffer.get(), m_page_size)) != m_page_size)
-        //     {
-        //         return false;
-        //     }
-        //
-        //     size -= m_page_size;
-        // }
-        //
-        // if size {
-        //     if write(fd.handle, buffer.get(), size)) != size
-        //     {
-        //         return false;
-        //     }
-        // }
-        true
-    }
-
-    fn create_new<P: AsRef<Path> + Into<OsString>>(path: P, offset: Index, size: Index) -> Result<Self, MemMappedFileError> {
-        let fd = FileHandle::read(path)?;
-        // self
-
-        /*     FileHandle fd;
-                fd.handle = open(filename, O_RDWR | O_CREAT, 0666);
-
-                if (fd.handle < 0)
-                {
-                    throw IOException(std::string("failed to create file: ") + filename, SOURCEINFO);
-                }
-
-                OnScopeExit tidy([&]()
-                {
-                    close(fd.handle);
-                });
-
-                if (!fill(fd, size, 0))
-                {
-                    throw IOException(std::string("failed to write to file: ") + filename, SOURCEINFO);
-                }
-        */
-=======
     // fn fill(fd: FileHandle, size: usize, value: *mut u8) -> bool {
     // std::unique_ptr < uint8_t[] > buffer(new uint8_t[m_page_size]);
     // memset(buffer.get(), value, m_page_size);
@@ -163,7 +104,6 @@
     fn create_new<P: AsRef<Path> + Into<OsString>>(path: P, offset: Index, size: Index) -> Result<Self, MemMappedFileError> {
         let fd = FileHandle::create(path, size)?;
         //todo fill
->>>>>>> af5267dd
         Self::from_file_handle(fd, offset, size, false)
     }
 
@@ -179,16 +119,8 @@
             length = metadata.len() as isize;
         }
 
-<<<<<<< HEAD
-        let x1 = fd.mmap.deref_mut();
-        let ptr = x1.as_mut_ptr();
-
-        let x = Self {
-            ptr,
-=======
         let mmf = Self {
             ptr: fd.mmap.as_mut_ptr(),
->>>>>>> af5267dd
             fd,
             memory_size: length,
         };
@@ -229,27 +161,16 @@
 
 #[cfg(test)]
 mod tests {
-<<<<<<< HEAD
     use std::fs::{File, OpenOptions};
     use std::path::PathBuf;
 
     use super::*;
-=======
-    use std::io::Write;
-
-    use super::*;
-    use crate::utils::memory_mapped_file::MemMappedFileError::IOError;
-    use std::fs;
-    use std::fs::{File, OpenOptions};
-    use std::path::PathBuf;
->>>>>>> af5267dd
 
     #[test]
     fn test_creating_file() {
         MemoryMappedFile::create_new(Path::new("abc.file"), 0, 128).unwrap();
     }
 
-<<<<<<< HEAD
     fn create_file() -> (File, PathBuf) {
         let tmp_dir = tempfile::tempdir().unwrap();
         let file_path = tmp_dir.path().join("mapped.file");
@@ -261,18 +182,13 @@
         (tmp_file, file_path)
     }
 
-=======
->>>>>>> af5267dd
     #[test]
     fn test_file_size() {
         let tmp_dir = tempfile::tempdir().unwrap();
         let file_path = tmp_dir.path().join("mapped.file");
         let tmp_file = File::create(file_path.clone()).unwrap();
-<<<<<<< HEAD
-        tmp_file.set_len(10).ok();
-=======
+
         tmp_file.set_len(10).unwrap();
->>>>>>> af5267dd
 
         // tmp_file.sync_data();
 
@@ -284,28 +200,15 @@
     fn test_read_write() {
         let tmp_dir = tempfile::tempdir().unwrap();
         let file_path = tmp_dir.path().join("mapped.file");
-<<<<<<< HEAD
-        eprintln!("file_path = {:?}", file_path);
-        let tmp_file = OpenOptions::new()
-=======
         let tmp_file = OpenOptions::new()
             .read(true)
->>>>>>> af5267dd
             .write(true)
             .create(true)
-<<<<<<< HEAD
-            .truncate(true)
-=======
->>>>>>> af5267dd
             .open(&file_path)
             .unwrap();
 
         let size = 10000 as Index;
-<<<<<<< HEAD
-        tmp_file.set_len(size as u64).ok();
-=======
         tmp_file.set_len(size as u64).unwrap();
->>>>>>> af5267dd
 
         {
             let mut file = MemoryMappedFile::create_new(file_path.clone(), 0, size as isize).unwrap();
@@ -316,11 +219,7 @@
             }
         }
 
-<<<<<<< HEAD
-        let file = MemoryMappedFile::map_existing_full(file_path, true).unwrap();
-=======
         let file = MemoryMappedFile::map_existing(file_path, false).unwrap();
->>>>>>> af5267dd
 
         for n in 0..size as usize {
             let b = file.memory_ptr();
