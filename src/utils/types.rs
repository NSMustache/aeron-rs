--- conflicted
+++ resolved
@@ -43,12 +43,10 @@
         fn offset() -> usize {
             let u = core::mem::MaybeUninit::<$Struct>::uninit();
             // Use pattern-matching to avoid accidentally going through Deref.
-<<<<<<< HEAD
-            let &$Struct { $field: ref f, .. } = unsafe { &*u.as_ptr() };
-            let o = (f as *const _ as usize).wrapping_sub(&u as *const _ as usize);
-            // Triple check that we are within `u` still.
-            assert!((0..=core::mem::size_of_val(&u)).contains(&o));
-            o
+            unsafe {
+                let &$Struct { $field: ref f, .. } = &*u.as_ptr();
+                (f as *const _ as usize).wrapping_sub(&u as *const _ as usize)
+            }
         }
         offset() as i32
     }};
@@ -71,13 +69,4 @@
         assert_eq!(offset_of!(Foo, c), 12);
         assert_eq!(offset_of!(Foo, d), 16);
     }
-=======
-            unsafe {
-                let &$Struct { $field: ref f, .. } = &*u.as_ptr();
-                (f as *const _ as usize).wrapping_sub(&u as *const _ as usize)
-            }
-        }
-        offset()
-    }};
->>>>>>> c5289b7a
 }